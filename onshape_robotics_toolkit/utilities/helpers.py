"""
This module contains utility functions used across the Onshape API package.

Functions:
    - **xml_escape**: Escape XML characters in a string.
    - **format_number**: Format a number to 8 significant figures.
    - **generate_uid**: Generate a 16-character unique identifier from a list of strings.
    - **print_dict**: Print a dictionary with indentation for nested dictionaries.
    - **get_random_files**: Get random files from a directory with a specific file extension and count.
    - **get_random_names**: Generate random names from a list of words in a file.
"""

import hashlib
import json
import os
import random
import re
from xml.sax.saxutils import escape

import dotenv
import matplotlib.animation as animation
import matplotlib.pyplot as plt
import numpy as np
from PIL import Image
from pydantic import BaseModel

from onshape_robotics_toolkit.log import LOGGER


class CustomJSONEncoder(json.JSONEncoder):
    def default(self, obj):
        if isinstance(obj, np.ndarray):
            return obj.tolist()  # Convert numpy array to list
        if isinstance(obj, np.matrix):
            return obj.tolist()  # Convert numpy matrix to list
        if isinstance(obj, set):
            return list(obj)  # Convert set to list
        return super().default(obj)

def load_key_from_environment(key_to_load: str) -> str:
    key = os.getenv(key_to_load)

    if not key:
        raise ValueError(f"Missing environment variable: {key_to_load}")
    return key

def load_key_from_dotenv(env: str, key_to_load: str) -> str:
    if not os.path.isfile(env):
        raise FileNotFoundError(f"'{env}' file not found")
    key = dotenv.get_key(env, key_to_load)
    if not key:
        raise ValueError(f"Missing dotenv variable: {key_to_load}")
    return key

def save_model_as_json(model: BaseModel, file_path: str, indent: int = 4) -> None:
    """
    Save a Pydantic model as a JSON file

    Args:
        model (BaseModel): Pydantic model to save
        file_path (str): File path to save JSON file

    Returns:
        None

    Examples:
        >>> class TestModel(BaseModel):
        ...     a: int
        ...     b: str
        ...
        >>> save_model_as_json(TestModel(a=1, b="hello"), "test.json")
    """

    with open(file_path, "w") as file:
        json.dump(model.model_dump(), file, indent=indent, cls=CustomJSONEncoder)


def xml_escape(unescaped: str) -> str:
    """
    Escape XML characters in a string

    Args:
        unescaped (str): Unescaped string

    Returns:
        str: Escaped string

    Examples:
        >>> xml_escape("hello 'world' \"world\"")
        "hello &apos;world&apos; &quot;world&quot;"

        >>> xml_escape("hello <world>")
        "hello &lt;world&gt;"
    """

    return escape(unescaped, entities={"'": "&apos;", '"': "&quot;"})


def format_number(value: float) -> str:
    """
    Format a number to 8 significant figures

    Args:
        value (float): Number to format

    Returns:
        str: Formatted number

    Examples:
        >>> format_number(0.123456789)
        "0.12345679"

        >>> format_number(123456789)
        "123456789"
    """

    return f"{value:.8g}"


def generate_uid(values: list[str]) -> str:
    """
    Generate a 16-character unique identifier from a list of strings

    Args:
        values (list[str]): List of strings to concatenate

    Returns:
        str: Unique identifier

    Examples:
        >>> generate_uid(["hello", "world"])
        "c4ca4238a0b92382"
    """

    _value = "".join(values)
    return hashlib.sha256(_value.encode()).hexdigest()[:16]


def print_dict(d: dict, indent=0) -> None:
    """
    Print a dictionary with indentation for nested dictionaries

    Args:
        d (dict): Dictionary to print
        indent (int): Number of tabs to indent

    Returns:
        None

    Examples:
        >>> print_dict({"a": 1, "b": {"c": 2}})
        a
            1
        b
            c
                2
    """

    for key, value in d.items():
        print()
        print("\t" * indent + str(key))
        if isinstance(value, dict):
            print_dict(value, indent + 1)
        else:
            print("\t" * (indent + 1) + str(value))


def get_random_files(directory: str, file_extension: str, count: int) -> list[str]:
    """
    Get random files from a directory with a specific file extension and count

    Args:
        directory (str): Directory path
        file_extension (str): File extension
        count (int): Number of files to select

    Returns:
        list[str]: List of file paths

    Raises:
        ValueError: Not enough files in directory if count exceeds number of files

    Examples:
        >>> get_random_files("json", ".json", 1)
        ["json/file.json"]

        >>> get_random_files("json", ".json", 2)
        ["json/file1.json", "json/file2.json"]
    """

    _files = [file for file in os.listdir(directory) if file.endswith(file_extension)]

    if len(_files) < count:
        raise ValueError("Not enough files in directory")

    selected_files = random.sample(_files, count)
    file_paths = [os.path.join(directory, file) for file in selected_files]

    LOGGER.info(f"Selected files: {file_paths}")

    return file_paths, [x.split(".")[0] for x in selected_files]


def get_random_names(directory: str, count: int, filename: str = "words.txt") -> list[str]:
    """
    Generate random names from a list of words in a file

    Args:
        directory: Path to directory containing words file
        count: Number of random names to generate
        filename: File containing list of words. Default is "words.txt"

    Returns:
        List of random names

    Raises:
        ValueError: If count exceeds the number of available words

    Examples:
        >>> get_random_names(directory="../", count=1)
        ["charizard"]

        >>> get_random_names(directory="../", count=2)
        ["charizard", "pikachu"]
    """

    words_file_path = os.path.join(directory, filename)

    with open(words_file_path) as file:
        words = file.read().splitlines()

    if count > len(words):
        raise ValueError("count exceeds the number of available words")

    return random.sample(words, count)


def make_unique_keys(keys: list[str]) -> dict[str, int]:
    """
    Make a list of keys unique by appending a number to duplicate keys and
    return a mapping of unique keys to their original indices.

    Args:
        keys: List of keys.

    Returns:
        A dictionary mapping unique keys to their original indices.

    Examples:
        >>> make_unique_keys(["a", "b", "a", "a"])
        {"a": 0, "b": 1, "a-1": 2, "a-2": 3}
    """
    unique_key_map = {}
    key_count = {}

    for index, key in enumerate(keys):
        if key in key_count:
            key_count[key] += 1
            unique_key = f"{key}-{key_count[key]}"
        else:
            key_count[key] = 0
            unique_key = key

        unique_key_map[unique_key] = index

    return unique_key_map


def make_unique_name(name: str, existing_names: set[str]) -> str:
    """
    Make a name unique by appending a number to the name if it already exists in a set.

    Args:
        name: Name to make unique.
        existing_names: Set of existing names.

    Returns:
        A unique name.

    Examples:
        >>> make_unique_name("name", {"name"})
        "name-1"
        >>> make_unique_name("name", {"name", "name-1"})
        "name-2"
    """
    if name not in existing_names:
        return name

    count = 1
    while f"{name}-{count}" in existing_names:
        count += 1

    return f"{name}-{count}"


<<<<<<< HEAD
def get_sanitized_name(name: str, replace_with: str = "_") -> str:
=======
def get_sanitized_name(name: str, replace_with: str = "_", remove_onshape_tags: bool = False) -> str:
>>>>>>> 6b4dcea8
    """
    Sanitize a name by removing special characters, preserving only the specified
    replacement character, and replacing spaces with it. Ensures no consecutive
    replacement characters in the result.
<<<<<<< HEAD

    Args:
        name: Name to sanitize
        replace_with: Character to replace spaces and other special characters with (default is '_')
=======

    Optionally preserves a trailing " <n>" tag where n is a number.

    Args:
        name (str): Name to sanitize.
        replace_with (str): Character to replace spaces and other special characters with (default is '_').
        remove_onshape_tags (bool): If True, removes a trailing " <n>" tag where n is a number. Default is False.
>>>>>>> 6b4dcea8

    Returns:
        str: Sanitized name.

    Examples:
        >>> get_sanitized_name("wheel1 <3>")
        "wheel1_3"

        >>> get_sanitized_name("wheel1 <3>", remove_onshape_tags=True)
        "wheel1"

        >>> get_sanitized_name("wheel1 <3>", replace_with='-', remove_onshape_tags=False)
        "wheel1-3"
    """

    if replace_with not in "-_":
        raise ValueError("replace_with must be either '-' or '_'")

<<<<<<< HEAD
    sanitized_name = "".join(char if char.isalnum() or char in "_ " else "" for char in name)
=======
    tag = ""
    if remove_onshape_tags:
        # Regular expression to detect a trailing " <n>" where n is one or more digits
        tag_pattern = re.compile(r"\s<\d+>$")
        match = tag_pattern.search(name)
        if match:
            tag = match.group()  # e.g., " <3>"
            if tag:
                name = name[: match.start()]

    sanitized_name = "".join(char if char.isalnum() or char in "-_ " else "" for char in name)
>>>>>>> 6b4dcea8
    sanitized_name = sanitized_name.replace(" ", replace_with)
    sanitized_name = re.sub(f"{re.escape(replace_with)}{{2,}}", replace_with, sanitized_name)

    return sanitized_name


def show_video(frames, framerate=60):
    fig, ax = plt.subplots()
    ax.axis("off")

    im = ax.imshow(frames[0], animated=True)

    def update(frame):
        im.set_array(frame)
        return [im]

    animation.FuncAnimation(fig, update, frames=frames, interval=1000 / framerate, blit=True)

    plt.show()


def save_gif(frames, filename="sim.gif", framerate=60):
    images = [Image.fromarray(frame) for frame in frames]
    images[0].save(filename, save_all=True, append_images=images[1:], duration=1000 / framerate, loop=0)


if __name__ == "__main__":
<<<<<<< HEAD
    LOGGER.info(get_sanitized_name(get_sanitized_name("Part 3 <1>")))
=======
    LOGGER.info(get_sanitized_name("Part 3 <1>", remove_onshape_tags=True))
>>>>>>> 6b4dcea8
<|MERGE_RESOLUTION|>--- conflicted
+++ resolved
@@ -293,29 +293,17 @@
     return f"{name}-{count}"
 
 
-<<<<<<< HEAD
-def get_sanitized_name(name: str, replace_with: str = "_") -> str:
-=======
 def get_sanitized_name(name: str, replace_with: str = "_", remove_onshape_tags: bool = False) -> str:
->>>>>>> 6b4dcea8
     """
     Sanitize a name by removing special characters, preserving only the specified
     replacement character, and replacing spaces with it. Ensures no consecutive
     replacement characters in the result.
-<<<<<<< HEAD
-
-    Args:
-        name: Name to sanitize
-        replace_with: Character to replace spaces and other special characters with (default is '_')
-=======
-
     Optionally preserves a trailing " <n>" tag where n is a number.
 
     Args:
         name (str): Name to sanitize.
         replace_with (str): Character to replace spaces and other special characters with (default is '_').
         remove_onshape_tags (bool): If True, removes a trailing " <n>" tag where n is a number. Default is False.
->>>>>>> 6b4dcea8
 
     Returns:
         str: Sanitized name.
@@ -334,9 +322,6 @@
     if replace_with not in "-_":
         raise ValueError("replace_with must be either '-' or '_'")
 
-<<<<<<< HEAD
-    sanitized_name = "".join(char if char.isalnum() or char in "_ " else "" for char in name)
-=======
     tag = ""
     if remove_onshape_tags:
         # Regular expression to detect a trailing " <n>" where n is one or more digits
@@ -348,7 +333,6 @@
                 name = name[: match.start()]
 
     sanitized_name = "".join(char if char.isalnum() or char in "-_ " else "" for char in name)
->>>>>>> 6b4dcea8
     sanitized_name = sanitized_name.replace(" ", replace_with)
     sanitized_name = re.sub(f"{re.escape(replace_with)}{{2,}}", replace_with, sanitized_name)
 
@@ -376,8 +360,5 @@
 
 
 if __name__ == "__main__":
-<<<<<<< HEAD
-    LOGGER.info(get_sanitized_name(get_sanitized_name("Part 3 <1>")))
-=======
     LOGGER.info(get_sanitized_name("Part 3 <1>", remove_onshape_tags=True))
->>>>>>> 6b4dcea8
+    