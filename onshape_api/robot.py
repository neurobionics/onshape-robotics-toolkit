--- conflicted
+++ resolved
@@ -168,7 +168,6 @@
         """Add a joint to the graph."""
         self.graph.add_edge(joint.parent, joint.child, data=joint)
 
-<<<<<<< HEAD
     def set_robot_position(self, pos: tuple[float, float, float]) -> None:
         self.position = pos
 
@@ -349,9 +348,6 @@
 
     def to_urdf(self) -> str:
         """Generate URDF XML from the graph."""
-=======
-    def create_robot_model(self) -> ET.Element:
->>>>>>> ba57008e
         robot = ET.Element("robot", name=self.name)
 
         # Add links
@@ -618,7 +614,6 @@
             LOGGER.warning("Please keep in mind that the path to the assets will not be updated")
             file_path = f"{self.name}.{self.type}"
 
-<<<<<<< HEAD
         xml_declaration = '<?xml version="1.0" ?>\n'
 
         if self.type == RobotType.URDF:
@@ -630,16 +625,6 @@
             mjcf_str = xml_declaration + self.to_mjcf()
             with open(file_path, "w", encoding="utf-8") as f:
                 f.write(mjcf_str)
-=======
-        if self.model is None:
-            self.model = self.create_robot_model()
-
-        # Add XML declaration
-        xml_declaration = '<?xml version="1.0" ?>\n'
-        urdf_str = xml_declaration + self.get_xml_string(self.model)
-        with open(file_path, "w", encoding="utf-8") as f:
-            f.write(urdf_str)
->>>>>>> ba57008e
 
         LOGGER.info(f"Robot model saved to {file_path}")
 
